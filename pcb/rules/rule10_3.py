--- conflicted
+++ resolved
@@ -6,20 +6,14 @@
     """
     Create the methods check and fix to use with the kicad_mod files.
     """
-<<<<<<< HEAD
-    def __init__(self, module):
-        super(Rule, self).__init__(module, 'Rule 10.3', 'All other properties are left to default values. (Move and Place: Free; Auto Place: 0 and 0,  Local Clearance Values: 0)')
-=======
     def __init__(self, module, args):
-        super(Rule, self).__init__(module, args, 'Rule 10.3', 'Keywords are separated by spaces.')
->>>>>>> 231078a9
+        super(Rule, self).__init__(module, args, 'Rule 10.3', 'All other properties are left to default values. (Move and Place: Free; Auto Place: 0 and 0,  Local Clearance Values: 0)')
 
     def check(self):
         """
         Proceeds the checking of the rule.
         """
         module = self.module
-<<<<<<< HEAD
         ok=False
         if module.locked:
             self.addMessage("Module is locked!")
@@ -47,15 +41,6 @@
             ok=True
         
         return ok
-=======
-        if module.tags and module.tags.count(',') > 0:
-            self.verbose_message=self.verbose_message+"Tags ('{0}') contains commas ','!\n".format(module.tags)
-            return True
-        if module.tags and module.tags.count(';') > 0:
-            self.verbose_message=self.verbose_message+"Tags ('{0}') contains ';'!\n".format(module.tags)
-            return True
-        return False
->>>>>>> 231078a9
 
     def fix(self):
         """
@@ -63,20 +48,10 @@
         """
         module = self.module
         if self.check():
-<<<<<<< HEAD
             module.locked = False
             module.autoplace_cost90 = 0
             module.autoplace_cost180 = 0
             module.clearance = 0
             module.solder_mask_margin = 0
             module.solder_paste_margin = 0
-            module.solder_paste_ratio = 0
-=======
-            tagsc=module.tags.split(',')
-            tags=[]
-            for t in tagsc:
-                tags=tags+t.split(';')
-            for i in range(0, len(tags)):
-                tags[i]=tags[i].strip()
-            module.tags = ' '.join(tags)
->>>>>>> 231078a9
+            module.solder_paste_ratio = 0