# -*- coding: utf-8 -*-

from rules.rule import *
import os

SYSMOD_PREFIX = "${KISYS3DMOD}/"

class Rule(KLCRule):
    """
    Create the methods check and fix to use with the kicad_mod files.
    """
<<<<<<< HEAD
    def __init__(self, module):
        super(Rule, self).__init__(module, 'Rule 10.4', '3D Shape ".wrl" files are named the same as their footprint and are placed in a folder named the same as the footprint library replacing the ".pretty" with ".3dshapes".')
=======
    def __init__(self, module, args):
        self.expected_val_width=1
        self.expected_val_thickness=0.15
        super(Rule, self).__init__(module, args, 'Rule 10.4', "Value has a height of {0}mm, thickness of {1}mm, is filled with footprint name and is placed on the fabrication layer.".format(self.expected_val_width,self.expected_val_thickness))
>>>>>>> 231078a9

    def check(self):
        """
        Proceeds the checking of the rule.
        The following variables will be accessible after checking:
            * module_dir
            * model_dir
            * model_file
        """
        module = self.module
        module_dir = os.path.split(os.path.dirname(os.path.realpath(module.filename)))[-1]
        self.module_dir = os.path.splitext(module_dir)

        if len(module.models) == 0:
            return False
        elif len(module.models) > 1:
            self.addMessage("More than one 3D models have been specified in the footprint!")
            return True

        model_file_path = module.models[0]['file']
        
        if model_file_path.startswith(SYSMOD_PREFIX):
            model_file_path = model_file_path.replace(SYSMOD_PREFIX, "")
        
        self.model_file = os.path.splitext(os.path.basename(model_file_path))
        model_dir = os.path.split(os.path.dirname(model_file_path))[-1]
        self.model_dir = os.path.splitext(model_dir)

        ok=False


        if self.model_file[0] != module.name:
            self.addMessage("3D model filename '{0}' is different from footprint name '{1}'!".format(self.model_file[0], module.name))
            ok=True
        if self.model_file[1] != '.wrl':
            self.addMessage("3D model filename '{0}' is NOT a '.wrl' file!".format(self.model_file[1]))
            ok=True
        if self.model_dir[0] != self.module_dir[0]:
            self.addMessage("3D model filename '{0}' is different from file directory '{1}'!".format(self.model_dir[0], self.module_dir[0]))
            ok=True
        if self.model_dir[1] != '.3dshapes':
            self.addMessage("3D model directory '{0}' is not a standard '3dshapes' directory!".format(self.model_dir[1]))
            ok=True
        return ok

    def fix(self):
        """
        Proceeds the fixing of the rule, if possible.
        """
        module = self.module
        if self.check():
            if len(module.models) == 1:
                path = os.path.join(self.module_dir[0] + '.3dshapes', module.name + '.wrl')
                
                if module.models[0]['file'].startswith(SYSMOD_PREFIX):
                    path = SYSMOD_PREFIX + path
                
                module.models[0]['file'] = path
            elif len(module.models) > 1:
                pass
                # TODO<|MERGE_RESOLUTION|>--- conflicted
+++ resolved
@@ -9,15 +9,8 @@
     """
     Create the methods check and fix to use with the kicad_mod files.
     """
-<<<<<<< HEAD
-    def __init__(self, module):
-        super(Rule, self).__init__(module, 'Rule 10.4', '3D Shape ".wrl" files are named the same as their footprint and are placed in a folder named the same as the footprint library replacing the ".pretty" with ".3dshapes".')
-=======
     def __init__(self, module, args):
-        self.expected_val_width=1
-        self.expected_val_thickness=0.15
-        super(Rule, self).__init__(module, args, 'Rule 10.4', "Value has a height of {0}mm, thickness of {1}mm, is filled with footprint name and is placed on the fabrication layer.".format(self.expected_val_width,self.expected_val_thickness))
->>>>>>> 231078a9
+        super(Rule, self).__init__(module, args, 'Rule 10.4', '3D Shape ".wrl" files are named the same as their footprint and are placed in a folder named the same as the footprint library replacing the ".pretty" with ".3dshapes".')
 
     def check(self):
         """
