--- conflicted
+++ resolved
@@ -7,15 +7,9 @@
     """
     Create the methods check and fix to use with the kicad_mod files.
     """
-<<<<<<< HEAD
-    def __init__(self, module):
-        super(Rule, self).__init__(module, 'Rule 10.1', 'Footprint name must match its filename')
-=======
     def __init__(self, module, args):
         super(Rule, self).__init__(module, args, 'Rule 10.1', 'Footprint name must match its filename. (.kicad_mod files).')
->>>>>>> 231078a9
-
-        self.illegal_chars = ['*', '?', ':', '/', '\\', '[', ']', ';', '|', '=', ',']
+	self.illegal_chars = ['*', '?', ':', '/', '\\', '[', ']', ';', '|', '=', ',']
         
     def check(self):
         """
