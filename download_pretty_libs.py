#!/usr/bin/env python
# -*- coding: utf-8 -*-

from __future__ import print_function

import argparse
import sys
import re
import os
import subprocess
import platform

# Github address information
GITHUB_URL = "https://www.github.com/KiCad"
GITHUB_URL_SSH = "git@github.com:KiCad"
GITHUB_FP_LIB_TABLE = "https://raw.githubusercontent.com/KiCad/kicad-library/master/template/fp-lib-table.for-github"
FP_LIB_TABLE_FILE = "fp-lib-table.txt"

if sys.version_info[0] == 2:
    import urllib2 as urlrequest
else:
    import urllib.request as urlrequest


parser = argparse.ArgumentParser(description="Download KiCad footprint libraries, and keep them up to date")
parser.add_argument("-p", "--path", help="Directory to download libs. Current directory is used if unspecified", action="store")
parser.add_argument("-l", "--lib", help="Select which libraries to download (regex filter)", action="store")
parser.add_argument("-i", "--ignore", help="Select which libraries to ignore (regex filter)", action="store")
parser.add_argument("-d", "--deprecated", help="Include libraries marked as deprecated", action="store_true")
parser.add_argument("-u", "--update", help="Update libraries from github (no new libs will be downloaded)", action="store_true")
parser.add_argument("-t", "--test", help="Test run only - libraries will be listed but not downloadded", action="store_true")
<<<<<<< HEAD
parser.add_argument("-s", "--shallow", help="Download only the latest version instead of the entire library history", action="store_true")
=======
parser.add_argument("--tag", help="Tag the current state of the libs", action="store")
parser.add_argument("--push_tag", help="Push the tag to github. (ignored if --tag is not given.)", action="store_true")
parser.add_argument("--checkout", help="Checkout a specific commit for all given repos. (Example a specific release tag)", action="store")
parser.add_argument("--ssh", help="Use github ssh url for cloning libs", action="store_true")

>>>>>>> 1183e064

args = parser.parse_args()

if args.path and os.path.exists(args.path) and os.path.isdir(args.path):
    base_dir = args.path
else:
    base_dir = os.getcwd()


def Fail(msg, result=-1):
    print(msg)
    sys.exit(result)


# Run a system command, print output
def Call(cmd):
    # Windows requires that commands are piped through cmd.exe
    if platform.platform().lower().count('windows') > 0:
        cmd = ["cmd", "/c"] + cmd

    pipe = subprocess.Popen(cmd,
                            stdout=subprocess.PIPE,
                            stderr=subprocess.STDOUT)

    for line in iter(pipe.stdout.readline, b''):
        line = line.decode('utf-8')
        print(line.rstrip())


# Download a file, with a simple progress bar
def DownloadFile(url, save_file):
    def reporthook(bnum, bsize, tsize):
        progress = bnum * bsize
        sys.stdout.write("\rDownloaded: {n} bytes{blank}".format(
            n=progress,
            blank=" " * (15 - len(str(progress)))),)
        sys.stdout.flush()

    try:
        urlrequest.urlretrieve(url, save_file, reporthook)
        print("")
        return True
    except:
        return False


def RepoUrl(repo):
    if args.ssh:
        return "{base}/{repo}".format(base=GITHUB_URL_SSH, repo=repo)
    return "{base}/{repo}".format(base=GITHUB_URL, repo=repo)


# Git Clone a repository
def CloneRepository(repo, shallow=False):
    os.chdir(base_dir)
    command = ['git', 'clone']
    if shallow:
        command.append('--depth=1')
    command.append(RepoUrl(repo))
    Call(command)
    return True


# Perform git update of the repository
def UpdateRepository(repo, shallow=False):
    path = os.path.sep.join([base_dir, repo])
    path = r"" + path

    # Skip repo directories that do not exist
    if not os.path.exists(path):
        return

    print("Updating {lib}".format(lib=repo))

    os.chdir(path)
    command = ['git', 'pull']
    if shallow:
        command.append('--depth=1')
    Call(command)
    os.chdir(base_dir)

<<<<<<< HEAD
=======
# Perform git tag of the repository
def TagRepository(repo, tag):
    path = os.path.sep.join([base_dir, repo])

    path = r"" + path

    # Skip repo directories that do not exist
    if not os.path.exists(path):
        return

    print("Taging {lib} with {tag}".format(lib=repo, tag=tag))

    os.chdir(path)
    Call(['git', 'tag', tag])
    if args.push_tag:
        print("Push tag {tag} to remote for {lib}".format(lib=repo, tag=tag))
        Call(['git', 'push', 'origin', tag])
    os.chdir(base_dir)

# Perform git checkout of the repository
def CheckoutRepository(repo, commit_id):
    path = os.path.sep.join([base_dir, repo])

    path = r"" + path

    # Skip repo directories that do not exist
    if not os.path.exists(path):
        return

    print("Taging {lib}".format(lib=repo))

    os.chdir(path)
    Call(['git', 'checkout', commit_id])
    os.chdir(base_dir)
>>>>>>> 1183e064

try:
    # Download the footprint-library-table
    print("Downloading .pretty library table from Github")
    result = urlrequest.urlopen(GITHUB_FP_LIB_TABLE)
    lib_table_data = result.read().decode("utf-8")
except:
    Fail("Error loading fp-lib-table from github.")

# Extract .pretty library information
PRETTY_REGEX = 'lib \(name ([^\)]*)\)\(type Github\)\(uri \${KIGITHUB}\/([^\)]*)\)\(options "[^"]*"\)\(descr ([^\)]*)'

libs = lib_table_data.split("\n")

dl_count = 0

# Parse each line of the fp-lib-table file, and extract .pretty library information
for lib in libs:
    result = re.search(PRETTY_REGEX, lib)

    if not result or len(result.groups()) is not 3:
        continue

    name, url, description = result.groups()

    if args.test:
        print("Found '{repo}'".format(repo=name))
        continue

    # Check that this matches the provided regex
    if args.lib:
        if not re.search(args.lib, name, flags=re.IGNORECASE):
            continue

    # Check that this does NOT match the ignore filter
    if args.ignore:
        if re.search(args.ignore, name, flags=re.IGNORECASE):
            continue

    # If --update flag set, update library
    if args.update:
        UpdateRepository(url, shallow=args.shallow)
        continue

    # If --checkout flag set, checkout library to the given commit
    if args.checkout:
        CheckoutRepository(url, args.checkout)
        continue

    # If --tag flag set, tag library with the given tag
    if args.tag:
        TagRepository(url, args.tag)
        continue

    # Ignore libraries marked as 'deprecated'
    if not args.deprecated and description.lower().count("deprecated") > 0:
        print(name, "is deprecated - skipping")
        continue

    # Check if the repository exists
    if os.path.exists(url):
        print(url, "exists, skipping...")
        continue

    # Else clone the repo by default
    CloneRepository(url, shallow=args.shallow)

print("Done")<|MERGE_RESOLUTION|>--- conflicted
+++ resolved
@@ -29,15 +29,11 @@
 parser.add_argument("-d", "--deprecated", help="Include libraries marked as deprecated", action="store_true")
 parser.add_argument("-u", "--update", help="Update libraries from github (no new libs will be downloaded)", action="store_true")
 parser.add_argument("-t", "--test", help="Test run only - libraries will be listed but not downloadded", action="store_true")
-<<<<<<< HEAD
-parser.add_argument("-s", "--shallow", help="Download only the latest version instead of the entire library history", action="store_true")
-=======
+parser.add_argument("--shallow", help="Download only the latest version instead of the entire library history", action="store_true")
 parser.add_argument("--tag", help="Tag the current state of the libs", action="store")
 parser.add_argument("--push_tag", help="Push the tag to github. (ignored if --tag is not given.)", action="store_true")
 parser.add_argument("--checkout", help="Checkout a specific commit for all given repos. (Example a specific release tag)", action="store")
 parser.add_argument("--ssh", help="Use github ssh url for cloning libs", action="store_true")
-
->>>>>>> 1183e064
 
 args = parser.parse_args()
 
@@ -119,8 +115,7 @@
     Call(command)
     os.chdir(base_dir)
 
-<<<<<<< HEAD
-=======
+
 # Perform git tag of the repository
 def TagRepository(repo, tag):
     path = os.path.sep.join([base_dir, repo])
@@ -140,6 +135,7 @@
         Call(['git', 'push', 'origin', tag])
     os.chdir(base_dir)
 
+
 # Perform git checkout of the repository
 def CheckoutRepository(repo, commit_id):
     path = os.path.sep.join([base_dir, repo])
@@ -155,7 +151,7 @@
     os.chdir(path)
     Call(['git', 'checkout', commit_id])
     os.chdir(base_dir)
->>>>>>> 1183e064
+
 
 try:
     # Download the footprint-library-table
